--- conflicted
+++ resolved
@@ -133,19 +133,9 @@
       const needsCacheUpdate = !session.recentStrokeIds || session.recentStrokeIds.length === 0;
       
       if (needsCacheUpdate) {
-<<<<<<< HEAD
-        // Populate cache with the last 10 strokes for faster undo
-        const lastStrokes = strokes.slice(-10);
-        
-        await ctx.db.patch(args.sessionId, {
-          recentStrokeOrders: lastStrokes.map(s => s.strokeOrder),
-          recentStrokeIds: lastStrokes.map(s => s._id),
-        });
-=======
         // Cache warming removed from query to avoid writes in query context
         // const lastStrokes = strokes.slice(-10);
         // (No-op)
->>>>>>> 3cd5f81d
       }
     }
     
@@ -402,25 +392,16 @@
       .order("desc")
       .first();
     
-<<<<<<< HEAD
-    await ctx.db.patch(args.sessionId, {
-=======
     const sessionPatch: any = {
->>>>>>> 3cd5f81d
       strokeCounter: Math.max(session.strokeCounter, lastDeletedStroke.strokeOrder),
       recentStrokeOrders: updatedRecentOrders,
       recentStrokeIds: updatedRecentIds,
       deletedStrokeCount: deletedCount,
-<<<<<<< HEAD
-      lastDeletedStrokeOrder: nextDeletedStroke?.strokeOrder,
-    });
-=======
     };
     if (nextDeletedStroke) {
       sessionPatch.lastDeletedStrokeOrder = nextDeletedStroke.strokeOrder;
     }
     await ctx.db.patch(args.sessionId, sessionPatch);
->>>>>>> 3cd5f81d
 
     return true;
   },
@@ -550,11 +531,7 @@
     
     // If cache is not warmed and we have strokes, warm it now
     if (!cacheWarmed && session.strokeCounter > 0) {
-<<<<<<< HEAD
-      // Get the last 10 strokes to populate cache
-=======
       // Get the last 10 strokes to compute availability quickly
->>>>>>> 3cd5f81d
       const recentStrokes = await ctx.db
         .query("strokes")
         .withIndex("by_session", (q) => 
@@ -565,14 +542,6 @@
       
       if (recentStrokes.length > 0) {
         const sortedRecent = recentStrokes.reverse(); // Back to ascending order
-<<<<<<< HEAD
-        await ctx.db.patch(args.sessionId, {
-          recentStrokeOrders: sortedRecent.map(s => s.strokeOrder),
-          recentStrokeIds: sortedRecent.map(s => s._id),
-        });
-        
-=======
->>>>>>> 3cd5f81d
         return {
           canUndo: true,
           canRedo: deletedCount > 0,
