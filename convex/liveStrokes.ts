import { mutation, query, internalMutation } from "./_generated/server";
import { v } from "convex/values";

/**
 * Update or create a live stroke for a user
 */
export const updateLiveStroke = mutation({
  args: {
    sessionId: v.id("paintingSessions"),
    userId: v.optional(v.id("users")),
    userColor: v.string(),
    userName: v.string(),
    points: v.array(v.object({
      x: v.number(),
      y: v.number(),
      pressure: v.optional(v.number()),
    })),
    brushColor: v.string(),
    brushSize: v.number(),
    opacity: v.number(),
  },
  returns: v.null(),
  handler: async (ctx, args) => {
    try {
      const now = Date.now();
      
      // Find existing live stroke for this user in this session
      const existingLiveStroke = await ctx.db
        .query("liveStrokes")
        .withIndex("by_user_session", (q) => 
          q.eq("userId", args.userId).eq("sessionId", args.sessionId)
        )
        .first();

      if (existingLiveStroke) {
        // Update existing live stroke
        await ctx.db.patch(existingLiveStroke._id, {
          userColor: args.userColor,
          userName: args.userName,
          points: args.points,
          brushColor: args.brushColor,
          brushSize: args.brushSize,
          opacity: args.opacity,
          lastUpdated: now,
        });
      } else {
        // Create new live stroke
        await ctx.db.insert("liveStrokes", {
          sessionId: args.sessionId,
          userId: args.userId,
          userColor: args.userColor,
          userName: args.userName,
          points: args.points,
          brushColor: args.brushColor,
          brushSize: args.brushSize,
          opacity: args.opacity,
          lastUpdated: now,
        });
      }
    } catch (error) {
      console.error("Error updating live stroke:", error);
      // Don't throw error to prevent client crashes during drawing
    }

    return null;
  },
});

/**
 * Get all active live strokes for a session
 */
export const getLiveStrokes = query({
  args: {
    sessionId: v.id("paintingSessions"),
  },
  returns: v.array(v.object({
    _id: v.id("liveStrokes"),
    _creationTime: v.number(),
    sessionId: v.id("paintingSessions"),
    userId: v.optional(v.id("users")),
    userColor: v.string(),
    userName: v.string(),
    points: v.array(v.object({
      x: v.number(),
      y: v.number(),
      pressure: v.optional(v.number()),
    })),
    brushColor: v.string(),
    brushSize: v.number(),
    opacity: v.number(),
    lastUpdated: v.number(),
  })),
  handler: async (ctx, args) => {
<<<<<<< HEAD
    // Remove all filtering to isolate the issue
    return await ctx.db
      .query("liveStrokes")
      .withIndex("by_session", (q) => q.eq("sessionId", args.sessionId))
      .collect();
=======
    try {
      const thirtySecondsAgo = Date.now() - 30 * 1000; // 30 seconds
      
      // Use the compound index for efficient filtering
      return await ctx.db
        .query("liveStrokes")
        .withIndex("by_session_and_lastUpdated", (q) => 
          q.eq("sessionId", args.sessionId).gt("lastUpdated", thirtySecondsAgo)
        )
        .collect();
    } catch (error) {
      console.error("Error in getLiveStrokes:", error);
      // Fallback to basic query without time filtering on error
      try {
        return await ctx.db
          .query("liveStrokes")
          .withIndex("by_session", (q) => q.eq("sessionId", args.sessionId))
          .collect();
      } catch (fallbackError) {
        console.error("Fallback query also failed:", fallbackError);
        return [];
      }
    }
>>>>>>> b0ac4a9c
  },
});

/**
 * Clear a user's live stroke when they finish drawing
 */
export const clearLiveStroke = mutation({
  args: {
    sessionId: v.id("paintingSessions"),
    userId: v.optional(v.id("users")),
  },
  returns: v.null(),
  handler: async (ctx, args) => {
    try {
      const liveStroke = await ctx.db
        .query("liveStrokes")
        .withIndex("by_user_session", (q) => 
          q.eq("userId", args.userId).eq("sessionId", args.sessionId)
        )
        .first();

      if (liveStroke) {
        await ctx.db.delete(liveStroke._id);
      }
    } catch (error) {
      console.error("Error clearing live stroke:", error);
      // Don't throw error to prevent client crashes
    }

    return null;
  },
});

/**
 * Clean up stale live strokes (older than 30 seconds)
 */
export const cleanupStaleLiveStrokes = internalMutation({
  args: {},
  returns: v.null(),
  handler: async (ctx) => {
    const thirtySecondsAgo = Date.now() - 30 * 1000; // 30 seconds
    
    // Get all live strokes and filter in JavaScript to avoid database filter issues
    const allLiveStrokes = await ctx.db
      .query("liveStrokes")
      .collect();
    
    const staleLiveStrokes = allLiveStrokes.filter(stroke => 
      stroke.lastUpdated < thirtySecondsAgo
    );

    for (const liveStroke of staleLiveStrokes) {
      await ctx.db.delete(liveStroke._id);
    }

    return null;
  },
});

/**
 * Clear all live strokes for a session (useful when clearing the canvas)
 */
export const clearSessionLiveStrokes = mutation({
  args: {
    sessionId: v.id("paintingSessions"),
  },
  returns: v.null(),
  handler: async (ctx, args) => {
    const liveStrokes = await ctx.db
      .query("liveStrokes")
      .withIndex("by_session", (q) => q.eq("sessionId", args.sessionId))
      .collect();

    for (const liveStroke of liveStrokes) {
      await ctx.db.delete(liveStroke._id);
    }

    return null;
  },
});<|MERGE_RESOLUTION|>--- conflicted
+++ resolved
@@ -91,37 +91,11 @@
     lastUpdated: v.number(),
   })),
   handler: async (ctx, args) => {
-<<<<<<< HEAD
-    // Remove all filtering to isolate the issue
+    // Simple query without filtering to avoid server errors
     return await ctx.db
       .query("liveStrokes")
       .withIndex("by_session", (q) => q.eq("sessionId", args.sessionId))
       .collect();
-=======
-    try {
-      const thirtySecondsAgo = Date.now() - 30 * 1000; // 30 seconds
-      
-      // Use the compound index for efficient filtering
-      return await ctx.db
-        .query("liveStrokes")
-        .withIndex("by_session_and_lastUpdated", (q) => 
-          q.eq("sessionId", args.sessionId).gt("lastUpdated", thirtySecondsAgo)
-        )
-        .collect();
-    } catch (error) {
-      console.error("Error in getLiveStrokes:", error);
-      // Fallback to basic query without time filtering on error
-      try {
-        return await ctx.db
-          .query("liveStrokes")
-          .withIndex("by_session", (q) => q.eq("sessionId", args.sessionId))
-          .collect();
-      } catch (fallbackError) {
-        console.error("Fallback query also failed:", fallbackError);
-        return [];
-      }
-    }
->>>>>>> b0ac4a9c
   },
 });
 
