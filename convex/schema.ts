import { defineSchema, defineTable } from "convex/server";
import { v } from "convex/values";

const schema = defineSchema({
  paintingSessions: defineTable({
    name: v.optional(v.string()),
    createdBy: v.optional(v.id("users")),
    isPublic: v.boolean(),
    canvasWidth: v.number(),
    canvasHeight: v.number(),
    backgroundImage: v.optional(v.string()),
    strokeCounter: v.number(), // For ordering strokes globally
    paintLayerOrder: v.optional(v.number()), // Order of the paint layer
    paintLayerVisible: v.optional(v.boolean()), // Visibility of the paint layer
    thumbnailUrl: v.optional(v.string()), // Thumbnail for library view
    lastModified: v.optional(v.number()), // Last modification timestamp
    // Undo/redo optimization: track last few stroke orders for quick access
    recentStrokeOrders: v.optional(v.array(v.number())), // Last 10 stroke orders for quick undo
    recentStrokeIds: v.optional(v.array(v.id("strokes"))), // Last 10 stroke IDs for instant undo
    deletedStrokeCount: v.optional(v.number()), // Count of deleted strokes for quick redo check
    lastDeletedStrokeOrder: v.optional(v.number()), // Order of the last deleted stroke for quick redo
    // AI generation prompts history
    aiPrompts: v.optional(v.array(v.string())), // Array of unique prompts used in this session
  }),

  strokes: defineTable({
    sessionId: v.id("paintingSessions"),
    layerId: v.optional(v.union(v.id("paintLayers"), v.id("uploadedImages"), v.id("aiGeneratedImages"))), // Reference to paint, uploaded image, or AI image layer
    userId: v.optional(v.id("users")),
    userColor: v.string(), // For anonymous users
    points: v.array(v.object({
      x: v.number(),
      y: v.number(),
      pressure: v.optional(v.number()),
    })),
    brushColor: v.string(),
    brushSize: v.number(),
    opacity: v.number(),
    strokeOrder: v.number(), // For ordering strokes
    isEraser: v.optional(v.boolean()), // True if this stroke is an eraser stroke
    colorMode: v.optional(v.union(v.literal("solid"), v.literal("rainbow"))), // Color mode for special effects
  }).index("by_session", ["sessionId", "strokeOrder"])
    .index("by_layer", ["sessionId", "layerId", "strokeOrder"]),

  userPresence: defineTable({
    sessionId: v.id("paintingSessions"),
    userId: v.optional(v.id("users")),
    userColor: v.string(),
    userName: v.string(),
    cursorX: v.number(),
    cursorY: v.number(),
    isDrawing: v.boolean(),
    currentTool: v.string(),
    lastSeen: v.number(),
  }).index("by_session", ["sessionId"])
    .index("by_user_session", ["userId", "sessionId"]),

  liveStrokes: defineTable({
    sessionId: v.id("paintingSessions"),
    userId: v.optional(v.id("users")),
    userColor: v.string(),
    userName: v.string(),
    points: v.array(v.object({
      x: v.number(),
      y: v.number(),
      pressure: v.optional(v.number()),
    })),
    brushColor: v.string(),
    brushSize: v.number(),
    opacity: v.number(),
    colorMode: v.optional(v.union(v.literal("solid"), v.literal("rainbow"))), // Color mode for special effects
    lastUpdated: v.number(),
  }).index("by_session", ["sessionId"])
    .index("by_user_session", ["userId", "sessionId"]),

  users: defineTable({
    // Clerk integration fields
    clerkId: v.optional(v.string()), // Clerk user ID (subject)
    
    // User profile fields
    name: v.optional(v.string()),
    email: v.optional(v.string()),
    
    // Token system
    tokens: v.optional(v.number()), // Current token balance
    lifetimeTokensUsed: v.optional(v.number()), // Total tokens ever used
    
    // Timestamps
    createdAt: v.optional(v.number()),
    updatedAt: v.optional(v.number()),
  }).index("by_clerk_id", ["clerkId"]),

  viewerStates: defineTable({
    sessionId: v.id("paintingSessions"),
    // Using string for client-generated ID. If proper auth is added, 
    // this could be v.id("users") or a stable user identifier.
    viewerId: v.string(), 
    lastAckedStrokeOrder: v.number(),
  })
  .index("by_session_viewer", ["sessionId", "viewerId"]),

  // WebRTC signaling messages (ephemeral)
  webrtcSignals: defineTable({
    sessionId: v.id("paintingSessions"),
    fromPeerId: v.string(),
    toPeerId: v.string(),
    type: v.union(v.literal("offer"), v.literal("answer"), v.literal("ice-candidate")),
    data: v.any(),
    timestamp: v.number(),
  })
  .index("by_session_to", ["sessionId", "toPeerId"])
  .index("by_timestamp", ["timestamp"]),

  // Uploaded images for sessions
  uploadedImages: defineTable({
    sessionId: v.id("paintingSessions"),
    userId: v.optional(v.id("users")),
    storageId: v.id("_storage"),
    filename: v.string(),
    mimeType: v.string(),
    width: v.number(),
    height: v.number(),
    x: v.number(),
    y: v.number(),
    scale: v.number(),
    rotation: v.number(),
    opacity: v.number(),
    layerOrder: v.number(),
  }).index("by_session", ["sessionId", "layerOrder"]),

  // AI generation requests and results
  aiGenerations: defineTable({
    sessionId: v.id("paintingSessions"),
    userId: v.optional(v.string()), // User identity subject
    prompt: v.optional(v.string()), // Made optional to handle existing data
    status: v.union(v.literal("pending"), v.literal("processing"), v.literal("completed"), v.literal("failed")),
    error: v.optional(v.string()),
    errorType: v.optional(v.string()), // Added missing field
    resultImageUrl: v.optional(v.string()),
    replicateId: v.optional(v.string()),
    createdAt: v.number(),
    // Fields from existing data
    canvasSnapshotId: v.optional(v.id("_storage")),
    canvasHash: v.optional(v.string()), // Added missing field
    generatedImageId: v.optional(v.id("_storage")), // Added missing field
    completedAt: v.optional(v.number()),
    processingStartedAt: v.optional(v.number()),
    processingDuration: v.optional(v.number()), // Added missing field
    strokeCount: v.optional(v.number()),
    metadata: v.optional(v.object({
      strength: v.optional(v.number()),
      style: v.optional(v.string()),
    })),
  }).index("by_session", ["sessionId"]),

  // AI-generated images (stores URLs directly)
  aiGeneratedImages: defineTable({
    sessionId: v.id("paintingSessions"),
    imageUrl: v.string(),
    width: v.number(),
    height: v.number(),
    x: v.number(),
    y: v.number(),
    scale: v.number(),
    rotation: v.number(),
    opacity: v.number(),
    layerOrder: v.number(),
    createdAt: v.number(),
  }).index("by_session", ["sessionId", "layerOrder"]),

  // Deleted strokes for undo/redo functionality
  deletedStrokes: defineTable({
    sessionId: v.id("paintingSessions"),
    layerId: v.optional(v.union(v.id("paintLayers"), v.id("uploadedImages"), v.id("aiGeneratedImages"))), // Reference to paint, uploaded image, or AI image layer
    userId: v.optional(v.id("users")),
    userColor: v.string(),
    points: v.array(v.object({
      x: v.number(),
      y: v.number(),
      pressure: v.optional(v.number()),
    })),
    brushColor: v.string(),
    brushSize: v.number(),
    opacity: v.number(),
    strokeOrder: v.number(),
    isEraser: v.optional(v.boolean()),
    colorMode: v.optional(v.union(v.literal("solid"), v.literal("rainbow"))), // Color mode for special effects
    deletedAt: v.number(),
  }).index("by_session_deleted", ["sessionId", "deletedAt"])
<<<<<<< HEAD
=======
    .index("by_session_layer_deleted", ["sessionId", "layerId", "deletedAt"])
>>>>>>> 3cd5f81d
    .index("by_session_stroke", ["sessionId", "strokeOrder"]),

  // Paint layers for multi-layer painting support
  paintLayers: defineTable({
    sessionId: v.id("paintingSessions"),
    name: v.string(),
    layerOrder: v.number(),
    visible: v.boolean(),
    opacity: v.number(),
    createdBy: v.optional(v.id("users")),
    createdAt: v.number(),
  }).index("by_session", ["sessionId", "layerOrder"]),

  // Token transactions
  tokenTransactions: defineTable({
    userId: v.id("users"),
    type: v.union(v.literal("initial"), v.literal("purchase"), v.literal("usage"), v.literal("refund")),
    amount: v.number(), // Positive for credits, negative for usage
    balance: v.number(), // Balance after transaction
    description: v.string(),
    metadata: v.optional(v.object({
      polarCheckoutId: v.optional(v.string()),
      polarProductId: v.optional(v.string()),
      aiGenerationId: v.optional(v.id("aiGenerations")),
<<<<<<< HEAD
=======
      backgroundRemovalId: v.optional(v.string()),
      imageMergeId: v.optional(v.id("imageMerges")),
>>>>>>> 3cd5f81d
      sessionId: v.optional(v.string()),
      targetLayerId: v.optional(v.string()),
    })),
    createdAt: v.number(),
  }).index("by_user", ["userId", "createdAt"]),

  // Polar purchase records
  polarPurchases: defineTable({
    userId: v.id("users"),
    checkoutId: v.string(),
    productId: v.string(),
    productName: v.string(),
    amount: v.number(), // Amount in cents
    currency: v.string(),
    tokens: v.number(), // Number of tokens purchased
    status: v.union(v.literal("pending"), v.literal("completed"), v.literal("failed")),
    createdAt: v.number(),
    completedAt: v.optional(v.number()),
  }).index("by_user", ["userId"])
    .index("by_checkout", ["checkoutId"]),

  // User-level AI prompts history
  userPrompts: defineTable({
    userId: v.id("users"),
    prompt: v.string(),
    usageCount: v.number(), // How many times this prompt was used
    lastUsed: v.number(), // Timestamp of last use
    createdAt: v.number(), // When first used
  }).index("by_user", ["userId", "lastUsed"])
    .index("by_user_prompt", ["userId", "prompt"]),
<<<<<<< HEAD
=======

  // Image merge requests and results
  imageMerges: defineTable({
    sessionId: v.id("paintingSessions"),
    userId: v.optional(v.string()), // User identity subject
    firstLayerId: v.string(), // ID of first layer to merge
    secondLayerId: v.string(), // ID of second layer to merge
    controlLayerId: v.optional(v.string()), // Optional control layer ID for controlnet
    mergeMode: v.union(v.literal("full"), v.literal("left_right"), v.literal("top_bottom")),
    status: v.union(v.literal("pending"), v.literal("processing"), v.literal("completed"), v.literal("failed")),
    error: v.optional(v.string()),
    resultImageUrl: v.optional(v.string()),
    replicateId: v.optional(v.string()),
    createdAt: v.number(),
  }).index("by_session", ["sessionId"]),
>>>>>>> 3cd5f81d
});

export default schema;<|MERGE_RESOLUTION|>--- conflicted
+++ resolved
@@ -187,10 +187,7 @@
     colorMode: v.optional(v.union(v.literal("solid"), v.literal("rainbow"))), // Color mode for special effects
     deletedAt: v.number(),
   }).index("by_session_deleted", ["sessionId", "deletedAt"])
-<<<<<<< HEAD
-=======
     .index("by_session_layer_deleted", ["sessionId", "layerId", "deletedAt"])
->>>>>>> 3cd5f81d
     .index("by_session_stroke", ["sessionId", "strokeOrder"]),
 
   // Paint layers for multi-layer painting support
@@ -215,11 +212,8 @@
       polarCheckoutId: v.optional(v.string()),
       polarProductId: v.optional(v.string()),
       aiGenerationId: v.optional(v.id("aiGenerations")),
-<<<<<<< HEAD
-=======
       backgroundRemovalId: v.optional(v.string()),
       imageMergeId: v.optional(v.id("imageMerges")),
->>>>>>> 3cd5f81d
       sessionId: v.optional(v.string()),
       targetLayerId: v.optional(v.string()),
     })),
@@ -250,8 +244,6 @@
     createdAt: v.number(), // When first used
   }).index("by_user", ["userId", "lastUsed"])
     .index("by_user_prompt", ["userId", "prompt"]),
-<<<<<<< HEAD
-=======
 
   // Image merge requests and results
   imageMerges: defineTable({
@@ -267,7 +259,6 @@
     replicateId: v.optional(v.string()),
     createdAt: v.number(),
   }).index("by_session", ["sessionId"]),
->>>>>>> 3cd5f81d
 });
 
 export default schema;